{
  "name": "rm-emoji-picker",
  "description": "A modular emoji picker written with modern front-end in mind.",
<<<<<<< HEAD
  "version": "0.3.0",
  "keywords": ["emoji", "emoji-picker", "javascript", "emoji picker", "es6", "es2015", "jquery"],
=======
  "version": "0.2.32",
  "keywords": [
    "emoji",
    "emoji-picker",
    "javascript",
    "emoji picker",
    "es6",
    "es2015",
    "jquery"
  ],
>>>>>>> f3880072
  "license": "MIT",
  "author": "Robert Menke",
  "repository": "https://github.com/RobertMenke/rm-emoji-picker",
  "bugs": "https://github.com/RobertMenke/rm-emoji-picker/issues",
  "dependencies": {
    "rm-tooltip": "^1.0.5"
  },
  "peerDependencies": {
    "jquery": "^3.1.1"
  },
  "devDependencies": {
    "babel-core": "^6.22.1",
    "babel-loader": "^6.2.10",
    "babel-polyfill": "^6.22.0",
    "babel-preset-es2015": "^6.22.0",
    "emoji-js": "3.2.0",
    "glob": "^7.1.2",
    "mustache": "^2.3.0",
    "mustache-loader": "^0.4.1",
    "url-loader": "^0.5.7",
    "wdt-emoji-bundle": "^0.1.4",
    "webpack": "^1.14.0"
  },
  "scripts": {
    "start": "webpack --progress --watch",
    "styles": "scss --watch src/scss/emojipicker.scss:dist/emojipicker.css",
    "build": "babel --presets es2015 src/js -d dist/"
  },
  "main": "dist/EmojiPicker.js"
}<|MERGE_RESOLUTION|>--- conflicted
+++ resolved
@@ -1,11 +1,7 @@
 {
   "name": "rm-emoji-picker",
   "description": "A modular emoji picker written with modern front-end in mind.",
-<<<<<<< HEAD
-  "version": "0.3.0",
-  "keywords": ["emoji", "emoji-picker", "javascript", "emoji picker", "es6", "es2015", "jquery"],
-=======
-  "version": "0.2.32",
+  "version": "0.3.10",
   "keywords": [
     "emoji",
     "emoji-picker",
@@ -15,7 +11,6 @@
     "es2015",
     "jquery"
   ],
->>>>>>> f3880072
   "license": "MIT",
   "author": "Robert Menke",
   "repository": "https://github.com/RobertMenke/rm-emoji-picker",
